import datetime
import os
from dataclasses import dataclass, field

import hdc.algo
import numpy as np
import pandas as pd
import geopandas as gpd

<<<<<<< HEAD
from helper_fns import read_fbf_districts
=======
from dataclasses import dataclass, field

from AA.helper_fns import read_fbf_districts
>>>>>>> d50f5061

DRYSPELL_THRESHOLD = 2.0

AGGREGATES = {
    "spi": lambda x: x.sum("time", skipna=False),
    "dryspell": lambda x: ((x <= DRYSPELL_THRESHOLD) * 1)
    .astype(np.uint8)
    .hdc.algo.lroo(),
}


@dataclass
class Params:
    """
    A class to store AA parameters.

    ...

    Attributes
    ----------
    iso : str
        country ISO code
    index : str
        name of index to process: can be "SPI" or "DRYSPELL"
    issue : int
        issue month: month of interest for operational script
    year : int
        first year of season of interest (e.g. 2022 for 2022/2023 season)
    gdf : gpd.GeoDataFrame
        country shapeile containing Admin2 level geometry
    aggregate : callable
        method of monthly of aggregation corresponding to index
    min_index_period : int
        minimum length of indicator periods (ON, NDJ, JFMA...)
    max_index_period : int
        maximum length of indicator periods (ON, NDJ, JFMA...)
    start_season : int
        first month of the wet season
    end_season : int
        last month of the wet season
    calibration_start : datetime.datetime
        start date of historical time series used in anomaly computation
    calibration_stop : datetime.datetime
        end date of historical time series used in anomaly computation
    save_zarr : bool
        save (and overwrite if exists) ds (obs or probs) for future trigger choice
    districts: list
        list of districts for which we want to compute triggers
    fbf_districts_df : pd.DataFrame
        dataframe containing information about districts to bias correct
    intensity_thresholds : dict
        thresholds defining different drought intensities used in probabilities computation
    districts_vulnerability : dict
        vulnerability class of triggers for each district: regret or non-regret
    """

    iso: str
    index: str
    issue: int or list = None
    year: int = 2022
    gdf: gpd.GeoDataFrame = None
    aggregate: callable = field(init=None)
    min_index_period: int = 2
    max_index_period: int = 3
    start_season: int = 10
    end_season: int = 6
    calibration_start: datetime.datetime = None
    calibration_stop: datetime.datetime = datetime.datetime(2018, 12, 31)
    save_zarr: bool = True
    districts: list = field(init=None)
    fbf_districts_df: pd.DataFrame = field(init=None)
    intensity_thresholds: dict = field(init=None)
    districts_vulnerability: dict = field(init=None)

    def __post_init__(self):
        self.iso = self.iso.upper()
        self.index = self.index.lower()
        self.aggregate = AGGREGATES[self.index]
        if self.iso == "MOZ":
            self.gdf = gpd.read_file(
                f"data/{self.iso}/shapefiles/moz_admbnda_2019_SHP/moz_admbnda_adm2_2019.shp"
            )
            self.intensity_thresholds = {"Severo": -1, "Moderado": -0.85, "Leve": -0.68}
            self.districts_vulnerability = {
                "Chiure": "GT",
                "Caia": "NRT",
                "Changara": "GT",
                "Chemba": "GT",
                "Chibuto": "NRT",
                "Chicualacuala": "NRT",
                "Guija": "NRT",
                "Mabalane": "NRT",
                "Mapai": "NRT",
                "Marara": "GT",
                "Massingir": "NRT",
            }
            self.districts = self.districts_vulnerability.keys()
        else:
            self.gdf = gpd.read_file(
                f"data/{self.iso}/shapefiles/global_adm2_wfpGE_UN_final/global_adm2_wfpGE_UN_final.shp"
            )
            self.gdf = self.gdf.loc[self.gdf.iso3 == self.iso]
            self.intensity_thresholds = {"Severe": -1, "Moderate": -0.85, "Mild": -0.68}
        if self.issue is None:  # analytical / triggers
            self.issue = ["05", "06", "07", "08", "09", "10", "11", "12", "01", "02"]
        if os.path.exists(
            f"data/{self.iso}/outputs/Districts_FbF/{self.index}/fbf.districts.roc.{self.index}.{self.year}.txt"
        ):
            self.fbf_districts_df = read_fbf_districts(
                f"data/{self.iso}/outputs/Districts_FbF/{self.index}/fbf.districts.roc.{self.index}.{self.year}.txt",
                self,
            )<|MERGE_RESOLUTION|>--- conflicted
+++ resolved
@@ -7,13 +7,7 @@
 import pandas as pd
 import geopandas as gpd
 
-<<<<<<< HEAD
 from helper_fns import read_fbf_districts
-=======
-from dataclasses import dataclass, field
-
-from AA.helper_fns import read_fbf_districts
->>>>>>> d50f5061
 
 DRYSPELL_THRESHOLD = 2.0
 
