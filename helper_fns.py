--- conflicted
+++ resolved
@@ -50,7 +50,6 @@
     else:
         adm2_coord = "adm2_name"
 
-<<<<<<< HEAD
     PROJ = "+proj=longlat +ellps=clrk66 +towgs84=-80,-100,-228,0,0,0,0 +no_defs"
 
     # Clip ds to districts
@@ -62,25 +61,6 @@
     ]
     ds_by_district = xr.concat(
         list_districts, pd.Index(gdf[adm2_coord].values, name="district")
-=======
-    # Keep only provided districts
-    shp = gdf #.loc[gdf[adm2_coord].isin(params.districts)]
-
-    PROJ = "+proj=longlat +ellps=clrk66 +towgs84=-80,-100,-228,0,0,0,0 +no_defs"
-
-    # TODO better zonal aggregation
-
-    # Clip ds to districts
-    list_districts = {}
-    for _, row in shp.iterrows():
-        try: 
-            list_districts[row[adm2_coord]] = ds.rio.write_crs(PROJ).rio.clip(gpd.GeoSeries(row.geometry)).mean(dim=["latitude", "longitude"])
-        except:
-            continue
-
-    ds_by_district = xr.concat(
-        list_districts.values(), pd.Index(list_districts.keys(), name="district")
->>>>>>> 1687d9ec
     )
 
     return ds_by_district
